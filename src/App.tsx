--- conflicted
+++ resolved
@@ -18,14 +18,9 @@
   return (
     <AppLayout>
       <Routes>
-<<<<<<< HEAD
-        <Route path="/" element={<Navigate to="/upload" replace />} />
-        <Route path="/upload" element={<UploadPage />} />
-        <Route path="/accounts" element={<AccountsPage />} />
-=======
         <Route path="/" element={<Navigate to="/documents" replace />} />
         <Route path="/documents" element={<DocumentsPage />} />
->>>>>>> 06d45086
+        <Route path="/accounts" element={<AccountsPage />} />
         <Route path="/transfers" element={<TransfersPage />} />
         <Route path="/timeline" element={<TimelinePage />} />
         <Route path="/expenses" element={<ExpensesPage />} />
