import { NavLink, useLocation } from 'react-router-dom';
import type { PropsWithChildren } from 'react';
import { motion } from 'framer-motion';
import type { LucideIcon } from 'lucide-react';
<<<<<<< HEAD
import {
  CalendarDays,
  ReceiptText,
  RefreshCcw,
  Settings,
  UploadCloud,
  Wallet2,
  PiggyBank
} from 'lucide-react';

const links: Array<{ to: string; label: string; icon: LucideIcon }> = [
  { to: '/upload', label: 'Upload PDFs', icon: UploadCloud },
  { to: '/accounts', label: 'Contas', icon: PiggyBank },
=======
import { CalendarDays, Files, ReceiptText, RefreshCcw, Settings, Wallet2 } from 'lucide-react';

const links: Array<{ to: string; label: string; icon: LucideIcon }> = [
  { to: '/documents', label: 'Documentos', icon: Files },
>>>>>>> 06d45086
  { to: '/transfers', label: 'Transferências', icon: RefreshCcw },
  { to: '/timeline', label: 'Timeline', icon: CalendarDays },
  { to: '/expenses', label: 'Despesas', icon: Wallet2 },
  { to: '/settings', label: 'Definições', icon: Settings }
];

type NavigationVariant = 'sidebar' | 'mobile';

function NavigationList({
  onNavigate,
  variant = 'sidebar'
}: {
  onNavigate?: () => void;
  variant?: NavigationVariant;
}) {
  return (
    <ul
      className={
        variant === 'sidebar'
          ? 'flex flex-col gap-1'
          : 'grid grid-cols-5 gap-2 text-[11px] font-medium'
      }
    >
      {links.map(({ icon: Icon, ...link }) => (
        <li key={link.to}>
          <NavLink
            to={link.to}
            className={({ isActive }) =>
              [
                'group',
                variant === 'sidebar'
                  ? 'flex items-center gap-3 rounded-2xl px-3 py-2 text-sm transition-colors'
                  : 'flex flex-col items-center gap-1 rounded-2xl px-3 py-2 transition-colors',
                'focus-visible:outline focus-visible:outline-2 focus-visible:outline-slate-900/10 focus-visible:outline-offset-2',
                isActive
                  ? 'bg-slate-900 text-white shadow-sm'
                  : 'text-slate-500 hover:bg-slate-100 hover:text-slate-900'
              ].join(' ')
            }
            onClick={onNavigate}
          >
            {({ isActive }) =>
              variant === 'sidebar' ? (
                <>
                  <span
                    className={[
                      'flex h-9 w-9 items-center justify-center rounded-xl transition-colors',
                      isActive
                        ? 'bg-white/10 text-white'
                        : 'bg-slate-100 text-slate-600 group-hover:bg-slate-900/10 group-hover:text-slate-900'
                    ].join(' ')}
                  >
                    <Icon className="h-4 w-4" />
                  </span>
                  <span className="font-medium">{link.label}</span>
                </>
              ) : (
                <>
                  <Icon className="h-5 w-5" />
                  <span className="text-center leading-tight">{link.label}</span>
                </>
              )
            }
          </NavLink>
        </li>
      ))}
    </ul>
  );
}

export function AppLayout({ children }: PropsWithChildren) {
  const location = useLocation();

  return (
    <div className="relative flex min-h-screen flex-col overflow-hidden bg-slate-100 text-slate-900 lg:flex-row">
      <div className="pointer-events-none absolute inset-0 bg-[radial-gradient(circle_at_top_left,rgba(15,23,42,0.06),transparent_55%),radial-gradient(circle_at_bottom_right,rgba(12,74,110,0.05),transparent_55%)]" />

      <aside className="relative hidden w-72 flex-col border-r border-slate-200 bg-white/95 px-6 py-8 backdrop-blur-sm lg:flex">
        <div className="mb-8 flex items-center gap-3 text-lg font-semibold text-slate-900">
          <span className="flex h-10 w-10 items-center justify-center rounded-2xl bg-slate-900 text-white">
            <ReceiptText className="h-5 w-5" />
          </span>
          <div>
            <p className="text-xs uppercase tracking-[0.3em] text-slate-400">AI-powered</p>
            <span className="text-xl font-semibold">AI Budget</span>
          </div>
        </div>
        <nav className="flex-1 space-y-6">
          <div>
            <p className="mb-2 text-xs uppercase tracking-wide text-slate-400">Navegação</p>
            <NavigationList />
          </div>
          <p className="text-xs text-slate-500">
            Organize despesas, transferências e pagamentos futuros com sincronização em tempo real.
          </p>
        </nav>
      </aside>

      <div className="relative z-10 flex flex-1 flex-col">
        <header
          className="sticky top-0 flex items-center justify-between border-b border-slate-200 bg-white/90 px-5 py-4 backdrop-blur-sm lg:hidden"
          style={{ paddingTop: 'calc(env(safe-area-inset-top, 0px) + 0.5rem)' }}
        >
          <div className="flex items-center gap-3 text-lg font-semibold">
            <span className="flex h-9 w-9 items-center justify-center rounded-xl bg-slate-900 text-white">
              <ReceiptText className="h-5 w-5" />
            </span>
            <span>AI Budget</span>
          </div>
          <span className="rounded-full border border-slate-200 bg-white px-3 py-1 text-xs text-slate-500">
            PWA
          </span>
        </header>

        <motion.main
          key={location.pathname}
          initial={{ opacity: 0, y: 16 }}
          animate={{ opacity: 1, y: 0 }}
          transition={{ duration: 0.3, ease: 'easeOut' }}
          className="flex-1 overflow-y-auto px-5 pb-32 pt-6 sm:px-8 sm:pb-12 sm:pt-8"
          style={{ paddingBottom: 'calc(env(safe-area-inset-bottom, 0px) + 8rem)' }}
        >
          <div className="mx-auto flex w-full max-w-5xl flex-col gap-10 pb-10">
            {children}
          </div>
        </motion.main>

        <nav
          className="sticky bottom-0 left-0 right-0 border-t border-slate-200 bg-white/95 px-3 py-2 backdrop-blur-sm lg:hidden"
          style={{ paddingBottom: 'calc(env(safe-area-inset-bottom, 0px) + 0.75rem)' }}
        >
          <NavigationList variant="mobile" />
        </nav>
      </div>
    </div>
  );
}<|MERGE_RESOLUTION|>--- conflicted
+++ resolved
@@ -2,26 +2,10 @@
 import type { PropsWithChildren } from 'react';
 import { motion } from 'framer-motion';
 import type { LucideIcon } from 'lucide-react';
-<<<<<<< HEAD
-import {
-  CalendarDays,
-  ReceiptText,
-  RefreshCcw,
-  Settings,
-  UploadCloud,
-  Wallet2,
-  PiggyBank
-} from 'lucide-react';
-
-const links: Array<{ to: string; label: string; icon: LucideIcon }> = [
-  { to: '/upload', label: 'Upload PDFs', icon: UploadCloud },
-  { to: '/accounts', label: 'Contas', icon: PiggyBank },
-=======
 import { CalendarDays, Files, ReceiptText, RefreshCcw, Settings, Wallet2 } from 'lucide-react';
 
 const links: Array<{ to: string; label: string; icon: LucideIcon }> = [
   { to: '/documents', label: 'Documentos', icon: Files },
->>>>>>> 06d45086
   { to: '/transfers', label: 'Transferências', icon: RefreshCcw },
   { to: '/timeline', label: 'Timeline', icon: CalendarDays },
   { to: '/expenses', label: 'Despesas', icon: Wallet2 },
