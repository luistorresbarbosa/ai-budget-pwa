import { FormEvent, useMemo, useState } from 'react';
import { AnimatePresence, motion } from 'framer-motion';
import {
  Building2,
  Link2,
  NotepadText,
  PlusCircle,
  Save,
  ShieldCheck,
  Trash2,
  XCircle
} from 'lucide-react';
import { useAppState } from '../state/AppStateContext';
import type { Supplier } from '../data/models';
import { validateFirebaseConfig } from '../services/firebase';
import { persistSupplier, removeSupplierById } from '../services/suppliers';
import { Modal } from '../components/Modal';

interface SupplierFormState {
  id?: string;
  name: string;
  taxId: string;
  notes: string;
  referenceToId?: string;
}

const EMPTY_FORM: SupplierFormState = {
  name: '',
  taxId: '',
  notes: '',
  referenceToId: undefined
};

// Alias handling removed: suppliers can be marked as references to canonical suppliers

export default function SuppliersPage() {
  const suppliers = useAppState((state) => state.suppliers);
  const addSupplier = useAppState((state) => state.addSupplier);
  const removeSupplier = useAppState((state) => state.removeSupplier);
  const settings = useAppState((state) => state.settings);
  const [formState, setFormState] = useState<SupplierFormState>(EMPTY_FORM);
  const [editingId, setEditingId] = useState<string | null>(null);
  const [isSaving, setIsSaving] = useState(false);
  const [deletingId, setDeletingId] = useState<string | null>(null);
  const [feedback, setFeedback] = useState<string | null>(null);
  const [error, setError] = useState<string | null>(null);
  const [isModalOpen, setIsModalOpen] = useState(false);

  const { supplierListItems, canonicalCount } = useMemo(() => {
    const canonicalSuppliers = suppliers
      .filter((supplier) => !supplier.referenceToId)
      .slice()
      .sort((a, b) => a.name.localeCompare(b.name));

    const canonicalIds = new Set(canonicalSuppliers.map((supplier) => supplier.id));
    const referencesBySupplierId = suppliers.reduce<Record<string, Supplier[]>>((accumulator, supplier) => {
      if (!supplier.referenceToId) {
        return accumulator;
      }

      const referenceList = accumulator[supplier.referenceToId] ?? [];
      referenceList.push(supplier);
      accumulator[supplier.referenceToId] = referenceList;
      return accumulator;
    }, {});

    Object.values(referencesBySupplierId).forEach((references) => {
      references.sort((a, b) => a.name.localeCompare(b.name));
    });

    const canonicalItems = canonicalSuppliers.map((supplier) => ({
      supplier,
      references: referencesBySupplierId[supplier.id] ?? [],
      isOrphanReference: false
    }));

    const orphanReferences = suppliers
      .filter((supplier) => supplier.referenceToId && !canonicalIds.has(supplier.referenceToId))
      .slice()
      .sort((a, b) => a.name.localeCompare(b.name));

    const orphanItems = orphanReferences.map((supplier) => ({
      supplier,
      references: [] as Supplier[],
      isOrphanReference: true
    }));

    return { supplierListItems: [...canonicalItems, ...orphanItems], canonicalCount: canonicalSuppliers.length };
  }, [suppliers]);

  const referenceTargets = useMemo(() => {
    return suppliers
      .filter((supplier) => !supplier.referenceToId && supplier.id !== editingId)
      .slice()
      .sort((a, b) => a.name.localeCompare(b.name));
  }, [editingId, suppliers]);

  const handleEdit = (supplier: Supplier) => {
    setEditingId(supplier.id);
    setFormState({
      id: supplier.id,
      name: supplier.name,
      taxId: supplier.metadata?.taxId ?? '',
      notes: supplier.metadata?.notes ?? '',
      referenceToId: supplier.referenceToId
    });
    setIsModalOpen(true);
    setError(null);
  };

  const resetForm = () => {
    setEditingId(null);
    setFormState(EMPTY_FORM);
  };

  const openCreateModal = () => {
    resetForm();
    setError(null);
    setIsModalOpen(true);
  };

  const closeModal = () => {
    setIsModalOpen(false);
    setError(null);
    setDeletingId(null);
    resetForm();
  };

  const handleSubmit = async (event: FormEvent<HTMLFormElement>) => {
    event.preventDefault();
    setFeedback(null);
    setError(null);

    const config = settings.firebaseConfig;
    if (!config || !validateFirebaseConfig(config)) {
      setError('Configure o Firebase nas definições antes de gerir fornecedores.');
      return;
    }

    const trimmedName = formState.name.trim();
    if (!trimmedName) {
      setError('Indique um nome para o fornecedor.');
      return;
    }

    const trimmedTaxId = formState.taxId.trim();
    const trimmedNotes = formState.notes.trim();
    const previousSupplier = editingId ? suppliers.find((item) => item.id === editingId) : undefined;

    const metadata: Supplier['metadata'] | undefined = (() => {
      const base: Supplier['metadata'] = {
        ...previousSupplier?.metadata,
        taxId: trimmedTaxId || previousSupplier?.metadata?.taxId,
        notes: trimmedNotes || previousSupplier?.metadata?.notes,
        accountHints: previousSupplier?.metadata?.accountHints
      };

      if (!base.taxId) {
        delete base.taxId;
      }
      if (!base.notes) {
        delete base.notes;
      }
      if (!base.accountHints || base.accountHints.length === 0) {
        delete base.accountHints;
      }

      return Object.keys(base).length > 0 ? base : undefined;
    })();

    const supplier: Supplier = {
      id: editingId ?? `sup-${crypto.randomUUID()}`,
      name: trimmedName,
      metadata,
      referenceToId: formState.referenceToId || undefined
    };

    setIsSaving(true);
    try {
      await persistSupplier(supplier, config);
      addSupplier(supplier);
      setFeedback(editingId ? 'Fornecedor atualizado com sucesso.' : 'Fornecedor criado com sucesso.');
      resetForm();
      setIsModalOpen(false);
    } catch (submitError) {
      console.error('Não foi possível guardar o fornecedor.', submitError);
      setError(
        submitError instanceof Error
          ? submitError.message
          : 'Não foi possível guardar o fornecedor. Tente novamente.'
      );
    } finally {
      setIsSaving(false);
    }
  };

  const handleDelete = async (supplierId: string) => {
    const config = settings.firebaseConfig;
    if (!config || !validateFirebaseConfig(config)) {
      setError('Configure o Firebase nas definições antes de gerir fornecedores.');
      return;
    }

    setFeedback(null);
    setError(null);
    setDeletingId(supplierId);

    try {
      await removeSupplierById(supplierId, config);
      removeSupplier(supplierId);
      if (editingId === supplierId) {
        resetForm();
        setIsModalOpen(false);
      }
      setFeedback('Fornecedor removido.');
    } catch (deleteError) {
      console.error('Não foi possível remover o fornecedor.', deleteError);
      setError(
        deleteError instanceof Error
          ? deleteError.message
          : 'Não foi possível remover o fornecedor. Tente novamente.'
      );
    } finally {
      setDeletingId(null);
    }
  };

  return (
    <motion.section
      initial={{ opacity: 0, y: 20 }}
      animate={{ opacity: 1, y: 0 }}
      transition={{ duration: 0.35, ease: 'easeOut' }}
      className="space-y-8"
    >
      <header className="flex flex-col gap-3 sm:flex-row sm:items-center sm:justify-between">
        <div className="space-y-2">
          <h1 className="text-3xl font-semibold tracking-tight text-slate-900 sm:text-4xl">Fornecedores</h1>
          <p className="max-w-2xl text-sm text-slate-500 sm:text-base">
            Centralize os fornecedores para facilitar o reconhecimento automático das despesas e extratos.
          </p>
        </div>
        <button
          type="button"
          onClick={openCreateModal}
          className="inline-flex items-center gap-2 rounded-2xl bg-slate-900 px-4 py-3 text-sm font-semibold text-white shadow-sm transition hover:bg-slate-800 focus-visible:outline focus-visible:outline-2 focus-visible:outline-offset-2 focus-visible:outline-slate-900"
        >
          <PlusCircle className="h-4 w-4" /> Novo fornecedor
        </button>
      </header>

      <AnimatePresence>
        {!isModalOpen && (feedback || error) && (
          <motion.p
            key={error ?? feedback ?? 'feedback'}
            initial={{ opacity: 0, y: -6 }}
            animate={{ opacity: 1, y: 0 }}
            exit={{ opacity: 0, y: -6 }}
            transition={{ duration: 0.2 }}
            className={`rounded-2xl border px-4 py-3 text-sm shadow-sm ${
              error
                ? 'border-rose-200 bg-rose-50 text-rose-700'
                : 'border-emerald-200 bg-emerald-50 text-emerald-700'
            }`}
          >
            {error ?? feedback}
          </motion.p>
        )}
      </AnimatePresence>

      <motion.div
        layout
        className="rounded-3xl border border-slate-200 bg-slate-50/60 p-5 shadow-sm"
      >
        <div className="flex flex-col gap-4 sm:flex-row sm:items-center sm:justify-between">
          <div>
            <p className="text-xs font-semibold uppercase tracking-wide text-slate-500">Catálogo ativo</p>
            <h3 className="mt-1 text-3xl font-semibold text-slate-900">{suppliers.length}</h3>
            <p className="mt-1 text-xs uppercase tracking-wide text-slate-400">
              {suppliers.length === 1 ? 'Fornecedor registado' : 'Fornecedores registados'}
            </p>
          </div>
          <p className="max-w-sm text-xs text-slate-500">
            Use referências manuais para consolidar nomes alternativos no fornecedor correto.
          </p>
        </div>
      </motion.div>

      <Modal
        open={isModalOpen}
        onClose={closeModal}
        title={editingId ? 'Editar fornecedor' : 'Novo fornecedor'}
        description={
          editingId
            ? 'Atualize os dados do fornecedor selecionado e mantenha o catálogo limpo.'
            : 'Adicione fornecedores para acelerar o mapeamento automático de despesas.'
        }
      >
        <form onSubmit={handleSubmit} className="space-y-4">
          <label className="block space-y-2 text-sm text-slate-600">
            <span className="text-xs uppercase tracking-wide text-slate-400">Nome do fornecedor</span>
            <input
              value={formState.name}
              onChange={(event) => setFormState((state) => ({ ...state, name: event.target.value }))}
              className="w-full rounded-2xl border border-slate-200 bg-white px-4 py-3 text-sm text-slate-900 shadow-sm focus:border-slate-900 focus:ring-slate-900/10"
              placeholder="Santander, EDP, Vodafone…"
            />
          </label>

          <div className="grid gap-3 sm:grid-cols-2">
            <label className="block space-y-2 text-sm text-slate-600">
              <span className="text-xs uppercase tracking-wide text-slate-400">Número fiscal (opcional)</span>
              <input
                value={formState.taxId}
                onChange={(event) => setFormState((state) => ({ ...state, taxId: event.target.value }))}
                className="w-full rounded-2xl border border-slate-200 bg-white px-4 py-3 text-sm text-slate-900 shadow-sm focus:border-slate-900 focus:ring-slate-900/10"
                placeholder="NIF / VAT"
              />
            </label>
            <label className="block space-y-2 text-sm text-slate-600">
              <span className="text-xs uppercase tracking-wide text-slate-400">Notas internas</span>
              <input
                value={formState.notes}
                onChange={(event) => setFormState((state) => ({ ...state, notes: event.target.value }))}
                className="w-full rounded-2xl border border-slate-200 bg-white px-4 py-3 text-sm text-slate-900 shadow-sm focus:border-slate-900 focus:ring-slate-900/10"
                placeholder="Ex.: Contacto comercial"
              />
            </label>
          </div>

          <label className="block space-y-2 text-sm text-slate-600">
            <span className="flex items-center gap-2 text-xs uppercase tracking-wide text-slate-400">
              <Link2 className="h-3.5 w-3.5" /> Referência de (opcional)
            </span>
            <select
              value={formState.referenceToId ?? ''}
              onChange={(event) => setFormState((state) => ({ ...state, referenceToId: event.target.value || undefined }))}
              className="w-full rounded-2xl border border-slate-200 bg-white px-4 py-3 text-sm text-slate-900 shadow-sm focus:border-slate-900 focus:ring-slate-900/10"
            >
              <option value="">Nenhuma</option>
              {referenceTargets.map((target) => (
                <option key={target.id} value={target.id}>
                  {target.name}
                </option>
              ))}
            </select>
            <p className="text-[11px] text-slate-400">
              Quando definido, este fornecedor é apenas uma referência e será sempre mapeado para o fornecedor selecionado.
            </p>
          </label>

          <AnimatePresence>
            {error && (
              <motion.p
                key={error}
                initial={{ opacity: 0, y: -6 }}
                animate={{ opacity: 1, y: 0 }}
                exit={{ opacity: 0, y: -6 }}
                transition={{ duration: 0.2 }}
                className="rounded-2xl border border-rose-200 bg-rose-50 px-4 py-3 text-sm text-rose-700 shadow-sm"
              >
                {error}
              </motion.p>
            )}
          </AnimatePresence>

          <div className="flex flex-wrap items-center gap-3">
            <button
              type="submit"
              disabled={isSaving}
              className="inline-flex items-center gap-2 rounded-2xl bg-slate-900 px-4 py-3 text-sm font-semibold text-white shadow-sm transition hover:bg-slate-800 focus-visible:outline focus-visible:outline-2 focus-visible:outline-offset-2 focus-visible:outline-slate-900 disabled:cursor-not-allowed disabled:opacity-60"
            >
              {editingId ? <Save className="h-4 w-4" /> : <PlusCircle className="h-4 w-4" />}
              {editingId ? 'Guardar alterações' : 'Adicionar fornecedor'}
            </button>
            <button
              type="button"
              onClick={closeModal}
              className="inline-flex items-center gap-2 rounded-2xl border border-slate-300 bg-white px-4 py-3 text-sm font-semibold text-slate-600 shadow-sm transition hover:border-slate-400 hover:text-slate-900 focus-visible:outline focus-visible:outline-2 focus-visible:outline-offset-2 focus-visible:outline-slate-900"
            >
              <XCircle className="h-4 w-4" /> Cancelar
            </button>
            {editingId && (
              <button
                type="button"
                onClick={() => handleDelete(editingId)}
                disabled={deletingId === editingId}
                className="inline-flex items-center gap-2 rounded-2xl border border-rose-200 bg-rose-50 px-4 py-3 text-sm font-semibold text-rose-700 shadow-sm transition hover:border-rose-300 hover:bg-rose-100 focus-visible:outline focus-visible:outline-2 focus-visible:outline-offset-2 focus-visible:outline-rose-400 disabled:cursor-not-allowed disabled:opacity-60"
              >
                <Trash2 className="h-4 w-4" />
                {deletingId === editingId ? 'A remover…' : 'Remover'}
              </button>
            )}
          </div>
        </form>
<<<<<<< HEAD

        <div className="flex flex-col justify-between gap-6 rounded-3xl border border-slate-200 bg-slate-50/60 p-5 shadow-sm">
          <div>
            <p className="text-xs font-semibold uppercase tracking-wide text-slate-500">Resumo</p>
            <h3 className="text-lg font-semibold text-slate-900">Catálogo ativo</h3>
            <p className="mt-2 text-3xl font-semibold text-slate-900">{canonicalCount}</p>
            <p className="mt-1 text-xs uppercase tracking-wide text-slate-400">
              {canonicalCount === 1 ? 'Fornecedor principal' : 'Fornecedores principais'}
            </p>
          </div>
          <p className="text-xs text-slate-500">
            Use referências manuais para consolidar nomes alternativos no fornecedor correto.
          </p>
        </div>
      </motion.div>
=======
      </Modal>
>>>>>>> 0b77ecf0

      <motion.div layout className="space-y-4">
        <header className="flex flex-col gap-2 sm:flex-row sm:items-center sm:justify-between">
          <div>
            <p className="text-xs font-semibold uppercase tracking-wide text-slate-500">Lista de fornecedores</p>
            <h2 className="text-lg font-semibold text-slate-900">Gerir fornecedores existentes</h2>
          </div>
        </header>
        <motion.ul layout className="grid gap-3 md:grid-cols-2">
          {supplierListItems.map(({ supplier, references, isOrphanReference }) => (
            <motion.li
              key={supplier.id}
              layout
              initial={{ opacity: 0, y: 12 }}
              animate={{ opacity: 1, y: 0 }}
              className="flex flex-col gap-3 rounded-3xl border border-slate-200 bg-white p-5 shadow-sm"
            >
              <div className="flex items-start justify-between gap-3">
                <div className="flex items-center gap-3">
                  <span className="flex h-10 w-10 items-center justify-center rounded-2xl bg-slate-900/10 text-slate-700">
                    <Building2 className="h-4 w-4" />
                  </span>
                  <div>
                    <p className="text-base font-semibold text-slate-900">{supplier.name}</p>
                    {supplier.metadata?.taxId && (
                      <p className="flex items-center gap-2 text-xs uppercase tracking-wide text-slate-400">
                        <ShieldCheck className="h-3.5 w-3.5" /> {supplier.metadata.taxId}
                      </p>
                    )}
                  </div>
                </div>
                {isOrphanReference && (
                  <span className="rounded-full border border-amber-200 bg-amber-50 px-3 py-1 text-[11px] font-semibold uppercase tracking-wide text-amber-700">
                    Referência sem principal
                  </span>
                )}
              </div>
              {supplier.referenceToId && !isOrphanReference && (
                <div className="rounded-2xl border border-slate-200 bg-slate-50 px-3 py-2 text-[11px] text-slate-500">
                  <p className="font-semibold uppercase tracking-wide text-slate-400">Referência de</p>
                  <p className="mt-1">{suppliers.find((s) => s.id === supplier.referenceToId)?.name || supplier.referenceToId}</p>
                </div>
              )}
              {isOrphanReference && supplier.referenceToId && (
                <div className="rounded-2xl border border-amber-200 bg-amber-50 px-3 py-2 text-[11px] text-amber-700">
                  <p className="font-semibold uppercase tracking-wide">Referência configurada para</p>
                  <p className="mt-1 text-amber-800">{supplier.referenceToId}</p>
                  <p className="mt-2 text-[10px] text-amber-700/80">
                    O fornecedor referenciado não está disponível. Atualize ou remova esta referência.
                  </p>
                </div>
              )}
              {references.length > 0 && (
                <div className="rounded-2xl border border-indigo-100 bg-indigo-50/60 px-3 py-2 text-[11px] text-slate-500">
                  <p className="font-semibold uppercase tracking-wide text-indigo-500">Sub-fornecedores</p>
                  <ul className="mt-2 space-y-1">
                    {references.map((reference) => (
                      <li
                        key={reference.id}
                        className="flex items-center justify-between gap-2 rounded-xl border border-indigo-100 bg-white px-3 py-2 text-[11px]"
                      >
                        <div className="space-y-1">
                          <p className="font-semibold text-slate-700">{reference.name}</p>
                          {reference.metadata?.taxId && (
                            <p className="flex items-center gap-1 text-[10px] uppercase tracking-wide text-slate-400">
                              <ShieldCheck className="h-3 w-3" /> {reference.metadata.taxId}
                            </p>
                          )}
                        </div>
                        <div className="flex items-center gap-2">
                          <button
                            type="button"
                            onClick={() => handleEdit(reference)}
                            className="inline-flex items-center gap-1 rounded-xl border border-slate-200 bg-white px-3 py-1 text-[11px] font-semibold text-slate-600 shadow-sm transition hover:border-slate-300 hover:text-slate-900 focus-visible:outline focus-visible:outline-2 focus-visible:outline-offset-2 focus-visible:outline-slate-900"
                          >
                            <Save className="h-3.5 w-3.5" /> Editar
                          </button>
                          <button
                            type="button"
                            onClick={() => handleDelete(reference.id)}
                            disabled={deletingId === reference.id}
                            className="inline-flex items-center gap-1 rounded-xl border border-rose-200 bg-rose-50 px-3 py-1 text-[11px] font-semibold text-rose-600 shadow-sm transition hover:border-rose-300 hover:bg-rose-100 focus-visible:outline focus-visible:outline-2 focus-visible:outline-offset-2 focus-visible:outline-rose-500 disabled:cursor-not-allowed disabled:opacity-60"
                          >
                            <Trash2 className="h-3.5 w-3.5" />
                            {deletingId === reference.id ? 'A remover…' : 'Remover'}
                          </button>
                        </div>
                      </li>
                    ))}
                  </ul>
                </div>
              )}
              {supplier.metadata?.accountHints && supplier.metadata.accountHints.length > 0 && (
                <div className="rounded-2xl border border-slate-200 bg-white px-3 py-2 text-[11px] text-slate-500">
                  <p className="flex items-center gap-2 font-semibold uppercase tracking-wide text-slate-400">
                    <NotepadText className="h-3 w-3" /> Referências de conta
                  </p>
                  <div className="mt-1 flex flex-wrap gap-2">
                    {supplier.metadata.accountHints.map((hint) => (
                      <span key={hint} className="rounded-full border border-slate-200 px-3 py-1">
                        {hint}
                      </span>
                    ))}
                  </div>
                </div>
              )}
              <div className="flex items-center gap-3">
                <button
                  type="button"
                  onClick={() => handleEdit(supplier)}
                  className="inline-flex flex-1 items-center justify-center gap-2 rounded-2xl border border-slate-300 bg-white px-4 py-2 text-sm font-semibold text-slate-600 shadow-sm transition hover:border-slate-400 hover:text-slate-900 focus-visible:outline focus-visible:outline-2 focus-visible:outline-offset-2 focus-visible:outline-slate-900"
                >
                  <Save className="h-4 w-4" /> Editar
                </button>
                <button
                  type="button"
                  onClick={() => handleDelete(supplier.id)}
                  disabled={deletingId === supplier.id}
                  className="inline-flex items-center justify-center gap-2 rounded-2xl border border-rose-300 bg-rose-50 px-4 py-2 text-sm font-semibold text-rose-600 shadow-sm transition hover:border-rose-400 hover:bg-rose-100 focus-visible:outline focus-visible:outline-2 focus-visible:outline-offset-2 focus-visible:outline-rose-500 disabled:cursor-not-allowed disabled:opacity-60"
                >
                  <Trash2 className="h-4 w-4" />
                  {deletingId === supplier.id ? 'A remover…' : 'Remover'}
                </button>
              </div>
            </motion.li>
          ))}
          {supplierListItems.length === 0 && (
            <li className="rounded-3xl border border-dashed border-slate-300 bg-white/60 p-6 text-sm text-slate-500">
              Ainda não existem fornecedores. Adicione o primeiro para começar a mapear faturas.
            </li>
          )}
        </motion.ul>
      </motion.div>
    </motion.section>
  );
}<|MERGE_RESOLUTION|>--- conflicted
+++ resolved
@@ -392,7 +392,6 @@
             )}
           </div>
         </form>
-<<<<<<< HEAD
 
         <div className="flex flex-col justify-between gap-6 rounded-3xl border border-slate-200 bg-slate-50/60 p-5 shadow-sm">
           <div>
@@ -408,9 +407,6 @@
           </p>
         </div>
       </motion.div>
-=======
-      </Modal>
->>>>>>> 0b77ecf0
 
       <motion.div layout className="space-y-4">
         <header className="flex flex-col gap-2 sm:flex-row sm:items-center sm:justify-between">
