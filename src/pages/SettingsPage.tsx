--- conflicted
+++ resolved
@@ -95,10 +95,7 @@
   const [feedback, setFeedback] = useState<string | null>(null);
   const [openAITestFeedback, setOpenAITestFeedback] = useState<string | null>(null);
   const [openAIBalance, setOpenAIBalance] = useState<OpenAIBalanceInfo | null>(null);
-<<<<<<< HEAD
   const [openAIBalanceError, setOpenAIBalanceError] = useState<string | null>(null);
-=======
->>>>>>> c5867f5f
   const [firebaseTestFeedback, setFirebaseTestFeedback] = useState<string | null>(null);
   const [isTestingOpenAI, setIsTestingOpenAI] = useState(false);
   const [isTestingFirebase, setIsTestingFirebase] = useState(false);
@@ -534,10 +531,7 @@
     setIsTestingOpenAI(true);
     setOpenAITestFeedback('A validar ligação à OpenAI…');
     setOpenAIBalance(null);
-<<<<<<< HEAD
     setOpenAIBalanceError(null);
-=======
->>>>>>> c5867f5f
     logOpenAIEvent('A validar ligação à OpenAI…');
     try {
       const result = await validateOpenAIConnection(
@@ -555,10 +549,7 @@
         }
         if (result.balance) {
           setOpenAIBalance(result.balance);
-<<<<<<< HEAD
           setOpenAIBalanceError(null);
-=======
->>>>>>> c5867f5f
           const currency = (result.balance.currency || 'USD').toUpperCase();
           const formattedAvailable = (() => {
             try {
@@ -571,34 +562,25 @@
             }
           })();
           messageParts.push(`Saldo disponível: ${formattedAvailable}.`);
-<<<<<<< HEAD
         } else if (result.balanceError) {
           setOpenAIBalanceError(result.balanceError);
           messageParts.push(result.balanceError);
         } else {
           setOpenAIBalanceError(null);
-=======
->>>>>>> c5867f5f
         }
         setOpenAITestFeedback(messageParts.join(' '));
         logOpenAIEvent(`Ligação validada com sucesso. Modelo: ${result.model}.`);
       } else {
         setOpenAITestFeedback(result.message);
         setOpenAIBalance(null);
-<<<<<<< HEAD
         setOpenAIBalanceError(null);
-=======
->>>>>>> c5867f5f
         logOpenAIEvent(`Falha na validação da ligação: ${result.message}`);
       }
     } catch (error) {
       const message = error instanceof Error ? error.message : 'Erro desconhecido ao contactar a OpenAI.';
       setOpenAITestFeedback(`Falha ao validar ligação: ${message}`);
       setOpenAIBalance(null);
-<<<<<<< HEAD
       setOpenAIBalanceError(null);
-=======
->>>>>>> c5867f5f
       logOpenAIEvent(`Erro ao contactar a OpenAI: ${message}`);
     } finally {
       setIsTestingOpenAI(false);
@@ -777,7 +759,6 @@
                 </motion.div>
               )}
             </AnimatePresence>
-<<<<<<< HEAD
             <AnimatePresence>
               {openAIBalanceError && (
                 <motion.p
@@ -792,8 +773,6 @@
                 </motion.p>
               )}
             </AnimatePresence>
-=======
->>>>>>> c5867f5f
           </div>
           <div className="space-y-4 rounded-2xl border border-slate-200 bg-slate-50/70 p-4 shadow-sm">
             <p className="text-xs font-semibold uppercase tracking-wide text-slate-500">Preferências</p>
