import { ChangeEvent, FormEvent, useCallback, useEffect, useMemo, useRef, useState } from 'react';
import { motion, AnimatePresence } from 'framer-motion';
import { useAppState } from '../state/AppStateContext';
import {
  initializeFirebase,
  looksLikeServiceAccountConfig,
  resetFirebase,
  validateFirebaseConfig
} from '../services/firebase';
import type { FirebaseConfig } from '../services/firebase';
import {
  DEFAULT_OPENAI_BASE_URL,
  DEFAULT_OPENAI_MODEL,
  listOpenAIModels,
  validateOpenAIConnection
} from '../services/openai';
<<<<<<< HEAD
=======
import type { OpenAIBalanceInfo, OpenAIModelSummary } from '../services/openai';
>>>>>>> 5a1c1999
import {
  getIntegrationLogs,
  logFirebaseEvent,
  logOpenAIEvent,
  subscribeToIntegrationLogs
} from '../services/integrationLogger';
import type { IntegrationLogsState } from '../types/integrationLogs';
import {
  DEFAULT_INTEGRATION_LOGS_PAGE_SIZE,
  MAX_INTEGRATION_LOGS
} from '../types/integrationLogs';
<<<<<<< HEAD

const MIN_INTEGRATION_LOGS_PAGE_SIZE = 1;

function normaliseLogsPerPage(value?: number | null): number {
  if (typeof value !== 'number' || !Number.isFinite(value)) {
    return DEFAULT_INTEGRATION_LOGS_PAGE_SIZE;
  }
  const rounded = Math.floor(value);
  if (rounded < MIN_INTEGRATION_LOGS_PAGE_SIZE) {
    return DEFAULT_INTEGRATION_LOGS_PAGE_SIZE;
  }
  if (rounded > MAX_INTEGRATION_LOGS) {
    return MAX_INTEGRATION_LOGS;
  }
  return rounded;
}

interface PaginatedLogsResult<T> {
  items: T[];
  page: number;
  pageSize: number;
  totalItems: number;
  totalPages: number;
  rangeStart: number;
  rangeEnd: number;
  hasMultiplePages: boolean;
}

function paginateLogs<T>(
  items: readonly T[],
  requestedPageSize: number,
  requestedPage: number
): PaginatedLogsResult<T> {
  const totalItems = items.length;
  const pageSize = normaliseLogsPerPage(requestedPageSize);
  const totalPages = totalItems === 0 ? 1 : Math.max(1, Math.ceil(totalItems / pageSize));
  const safePage = Math.min(Math.max(Math.floor(requestedPage) || 1, 1), totalPages);
  const startIndex = totalItems === 0 ? 0 : (safePage - 1) * pageSize;
  const endIndex = totalItems === 0 ? 0 : Math.min(startIndex + pageSize, totalItems);
  const pageItems = items.slice(startIndex, endIndex);

  return {
    items: pageItems,
    page: safePage,
    pageSize,
    totalItems,
    totalPages,
    rangeStart: totalItems === 0 ? 0 : startIndex + 1,
    rangeEnd: totalItems === 0 ? 0 : startIndex + pageItems.length,
    hasMultiplePages: totalItems > pageSize
  };
}
=======
>>>>>>> 5a1c1999

function SettingsPage() {
  const settings = useAppState((state) => state.settings);
  const updateSettings = useAppState((state) => state.updateSettings);
  const [apiKey, setApiKey] = useState(settings.openAIApiKey ?? '');
  const [openAIBaseUrl, setOpenAIBaseUrl] = useState(settings.openAIBaseUrl ?? DEFAULT_OPENAI_BASE_URL);
  const [openAIModel, setOpenAIModel] = useState(settings.openAIModel ?? DEFAULT_OPENAI_MODEL);
  const [availableOpenAIModels, setAvailableOpenAIModels] = useState<OpenAIModelSummary[]>([]);
  const [isLoadingOpenAIModels, setIsLoadingOpenAIModels] = useState(false);
  const [openAIModelsError, setOpenAIModelsError] = useState<string | null>(null);
  const [autoDetect, setAutoDetect] = useState(settings.autoDetectFixedExpenses);
  const [firebaseConfig, setFirebaseConfig] = useState(
    settings.firebaseConfig ? JSON.stringify(settings.firebaseConfig, null, 2) : ''
  );
  const [feedback, setFeedback] = useState<string | null>(null);
  const [openAITestFeedback, setOpenAITestFeedback] = useState<string | null>(null);
  const [openAIBalance, setOpenAIBalance] = useState<OpenAIBalanceInfo | null>(null);
  const [firebaseTestFeedback, setFirebaseTestFeedback] = useState<string | null>(null);
  const [isTestingOpenAI, setIsTestingOpenAI] = useState(false);
  const [isTestingFirebase, setIsTestingFirebase] = useState(false);
  const [logsState, setLogsState] = useState<IntegrationLogsState>(() => getIntegrationLogs());
<<<<<<< HEAD
  const [logsPerPage, setLogsPerPage] = useState(() =>
    normaliseLogsPerPage(settings.integrationLogsPageSize)
=======
  const [logsPerPage, setLogsPerPage] = useState(
    settings.integrationLogsPageSize || DEFAULT_INTEGRATION_LOGS_PAGE_SIZE
>>>>>>> 5a1c1999
  );
  const [openAILogsPage, setOpenAILogsPage] = useState(1);
  const [firebaseLogsPage, setFirebaseLogsPage] = useState(1);
  const openAILogs = logsState.openai;
  const firebaseLogs = logsState.firebase;
  const settingsFirebaseConfig = settings.firebaseConfig;
  const lastSyncedLogsSignatureRef = useRef<string | null>(null);
  const isSyncingLogsRef = useRef(false);

  useEffect(() => {
    return subscribeToIntegrationLogs((state) => {
      setLogsState(state);
    });
  }, []);

  useEffect(() => {
<<<<<<< HEAD
    setLogsPerPage(normaliseLogsPerPage(settings.integrationLogsPageSize));
  }, [settings.integrationLogsPageSize]);

  const logsPerPageOptions = useMemo(() => {
    const baseOptions = [
      5,
      10,
      15,
      20,
      DEFAULT_INTEGRATION_LOGS_PAGE_SIZE,
      MAX_INTEGRATION_LOGS,
      logsPerPage
    ];
    const filtered = baseOptions
      .map((value) => normaliseLogsPerPage(value))
      .filter((value) => value >= MIN_INTEGRATION_LOGS_PAGE_SIZE && value <= MAX_INTEGRATION_LOGS);
    const unique = Array.from(new Set(filtered));
    unique.sort((a, b) => a - b);
    return unique;
  }, [logsPerPage]);
=======
    setLogsPerPage(settings.integrationLogsPageSize || DEFAULT_INTEGRATION_LOGS_PAGE_SIZE);
  }, [settings.integrationLogsPageSize]);

  const logsPerPageOptions = useMemo(() => {
    const baseOptions = [5, 10, 15, 20, DEFAULT_INTEGRATION_LOGS_PAGE_SIZE, MAX_INTEGRATION_LOGS];
    const filtered = baseOptions.filter((value) => value > 0 && value <= MAX_INTEGRATION_LOGS);
    const unique = Array.from(new Set(filtered));
    unique.sort((a, b) => a - b);
    return unique;
  }, []);
>>>>>>> 5a1c1999

  const logsPerPageSelectId = 'integration-logs-page-size';

  const sortedOpenAILogs = useMemo(() => openAILogs.slice().reverse(), [openAILogs]);
  const sortedFirebaseLogs = useMemo(() => firebaseLogs.slice().reverse(), [firebaseLogs]);

<<<<<<< HEAD
  const openAIPagination = useMemo(
    () => paginateLogs(sortedOpenAILogs, logsPerPage, openAILogsPage),
    [logsPerPage, openAILogsPage, sortedOpenAILogs]
  );

  const firebasePagination = useMemo(
    () => paginateLogs(sortedFirebaseLogs, logsPerPage, firebaseLogsPage),
    [firebaseLogsPage, logsPerPage, sortedFirebaseLogs]
  );

  useEffect(() => {
    if (openAILogsPage !== openAIPagination.page) {
      setOpenAILogsPage(openAIPagination.page);
    }
  }, [openAILogsPage, openAIPagination.page]);

  useEffect(() => {
    if (firebaseLogsPage !== firebasePagination.page) {
      setFirebaseLogsPage(firebasePagination.page);
    }
  }, [firebaseLogsPage, firebasePagination.page]);
=======
  const openAILogsTotalPages = Math.max(1, Math.ceil(sortedOpenAILogs.length / logsPerPage));
  const firebaseLogsTotalPages = Math.max(1, Math.ceil(sortedFirebaseLogs.length / logsPerPage));

  useEffect(() => {
    setOpenAILogsPage((current) => Math.min(current, openAILogsTotalPages));
  }, [openAILogsTotalPages]);

  useEffect(() => {
    setFirebaseLogsPage((current) => Math.min(current, firebaseLogsTotalPages));
  }, [firebaseLogsTotalPages]);
>>>>>>> 5a1c1999

  useEffect(() => {
    setOpenAILogsPage(1);
    setFirebaseLogsPage(1);
  }, [logsPerPage]);

<<<<<<< HEAD
  const {
    items: paginatedOpenAILogs,
    totalItems: openAILogsTotal,
    totalPages: openAILogsTotalPages,
    page: openAILogsCurrentPage,
    rangeStart: openAILogsRangeStart,
    rangeEnd: openAILogsRangeEnd,
    hasMultiplePages: shouldShowOpenAILogsPagination
  } = openAIPagination;

  const {
    items: paginatedFirebaseLogs,
    totalItems: firebaseLogsTotal,
    totalPages: firebaseLogsTotalPages,
    page: firebaseLogsCurrentPage,
    rangeStart: firebaseLogsRangeStart,
    rangeEnd: firebaseLogsRangeEnd,
    hasMultiplePages: shouldShowFirebaseLogsPagination
  } = firebasePagination;

  const handleOpenAIPreviousPage = useCallback(() => {
    setOpenAILogsPage((current) => {
      const clampedCurrent = Math.min(
        Math.max(current, 1),
        openAILogsTotalPages
      );
      return Math.max(1, clampedCurrent - 1);
    });
  }, [openAILogsTotalPages]);

  const handleOpenAINextPage = useCallback(() => {
    setOpenAILogsPage((current) => {
      const clampedCurrent = Math.min(
        Math.max(current, 1),
        openAILogsTotalPages
      );
      return Math.min(openAILogsTotalPages, clampedCurrent + 1);
    });
  }, [openAILogsTotalPages]);

  const handleFirebasePreviousPage = useCallback(() => {
    setFirebaseLogsPage((current) => {
      const clampedCurrent = Math.min(
        Math.max(current, 1),
        firebaseLogsTotalPages
      );
      return Math.max(1, clampedCurrent - 1);
    });
  }, [firebaseLogsTotalPages]);

  const handleFirebaseNextPage = useCallback(() => {
    setFirebaseLogsPage((current) => {
      const clampedCurrent = Math.min(
        Math.max(current, 1),
        firebaseLogsTotalPages
      );
      return Math.min(firebaseLogsTotalPages, clampedCurrent + 1);
    });
  }, [firebaseLogsTotalPages]);

  const handleLogsPerPageChange = useCallback(
    (event: ChangeEvent<HTMLSelectElement>) => {
      const parsedValue = Number(event.target.value);
      const nextValue = normaliseLogsPerPage(
        Number.isFinite(parsedValue) ? parsedValue : logsPerPage
      );
=======
  const paginatedOpenAILogs = useMemo(() => {
    const start = (openAILogsPage - 1) * logsPerPage;
    return sortedOpenAILogs.slice(start, start + logsPerPage);
  }, [logsPerPage, openAILogsPage, sortedOpenAILogs]);

  const paginatedFirebaseLogs = useMemo(() => {
    const start = (firebaseLogsPage - 1) * logsPerPage;
    return sortedFirebaseLogs.slice(start, start + logsPerPage);
  }, [firebaseLogsPage, logsPerPage, sortedFirebaseLogs]);

  const openAILogsTotal = sortedOpenAILogs.length;
  const firebaseLogsTotal = sortedFirebaseLogs.length;

  const openAILogsRangeStart = openAILogsTotal === 0 ? 0 : (openAILogsPage - 1) * logsPerPage + 1;
  const openAILogsRangeEnd =
    openAILogsTotal === 0 ? 0 : Math.min(openAILogsRangeStart + paginatedOpenAILogs.length - 1, openAILogsTotal);

  const firebaseLogsRangeStart = firebaseLogsTotal === 0 ? 0 : (firebaseLogsPage - 1) * logsPerPage + 1;
  const firebaseLogsRangeEnd =
    firebaseLogsTotal === 0 ? 0 : Math.min(firebaseLogsRangeStart + paginatedFirebaseLogs.length - 1, firebaseLogsTotal);

  const shouldShowOpenAILogsPagination = openAILogsTotal > logsPerPage;
  const shouldShowFirebaseLogsPagination = firebaseLogsTotal > logsPerPage;

  const loadOpenAIModels = useCallback(
    async (abortSignal?: AbortSignal) => {
      const trimmedKey = apiKey.trim();
      if (!trimmedKey) {
        setAvailableOpenAIModels([]);
        setOpenAIModelsError(null);
        setIsLoadingOpenAIModels(false);
        return;
      }

      setIsLoadingOpenAIModels(true);
      setOpenAIModelsError(null);

      try {
        const models = await listOpenAIModels(
          {
            apiKey: trimmedKey,
            baseUrl: openAIBaseUrl.trim() || undefined
          },
          abortSignal
        );

        if (abortSignal?.aborted) {
          return;
        }

        setAvailableOpenAIModels(models);
        setOpenAIModel((current) => {
          if (current && models.some((model) => model.id === current)) {
            return current;
          }
          const preferred =
            models.find((model) => model.id === DEFAULT_OPENAI_MODEL) ?? models[0] ?? null;
          return preferred ? preferred.id : current || DEFAULT_OPENAI_MODEL;
        });
      } catch (error) {
        if (abortSignal?.aborted) {
          return;
        }
        const message =
          error instanceof Error ? error.message : 'Não foi possível carregar a lista de modelos.';
        setOpenAIModelsError(message);
        setAvailableOpenAIModels([]);
      } finally {
        if (!abortSignal?.aborted) {
          setIsLoadingOpenAIModels(false);
        }
      }
    },
    [apiKey, openAIBaseUrl]
  );

  useEffect(() => {
    const controller = new AbortController();
    void loadOpenAIModels(controller.signal);
    return () => {
      controller.abort();
    };
  }, [loadOpenAIModels]);

  useEffect(() => {
    setOpenAIBalance(null);
  }, [apiKey, openAIBaseUrl]);

  const openAIModelOptions = useMemo(() => {
    const options = availableOpenAIModels.map((model) => ({
      value: model.id,
      label: model.id
    }));

    if (openAIModel && !options.some((option) => option.value === openAIModel)) {
      options.unshift({
        value: openAIModel,
        label: `${openAIModel} (personalizado)`
      });
    }

    if (options.length === 0) {
      options.push({ value: DEFAULT_OPENAI_MODEL, label: DEFAULT_OPENAI_MODEL });
    }

    return options;
  }, [availableOpenAIModels, openAIModel]);

  const formattedOpenAIBalance = useMemo(() => {
    if (!openAIBalance) {
      return null;
    }
    const currency = (openAIBalance.currency || 'USD').toUpperCase();
    const formatAmount = (amount: number) => {
      try {
        return new Intl.NumberFormat('pt-PT', {
          style: 'currency',
          currency
        }).format(amount);
      } catch {
        return `${amount.toFixed(2)} ${currency}`;
      }
    };

    const available = formatAmount(openAIBalance.totalAvailable);
    const granted = formatAmount(openAIBalance.totalGranted);
    const used = formatAmount(openAIBalance.totalUsed);

    const expiry =
      typeof openAIBalance.expiresAt === 'number'
        ? new Date(openAIBalance.expiresAt * 1000).toLocaleDateString('pt-PT')
        : null;

    return {
      available,
      granted,
      used,
      expiry
    };
  }, [openAIBalance]);

  const handleRefreshOpenAIModels = useCallback(() => {
    void loadOpenAIModels();
  }, [loadOpenAIModels]);

  const hasOpenAIApiKey = apiKey.trim().length > 0;

  const handleLogsPerPageChange = useCallback(
    (event: ChangeEvent<HTMLSelectElement>) => {
      const nextValue = Number(event.target.value);
      if (!Number.isInteger(nextValue) || nextValue <= 0) {
        return;
      }
>>>>>>> 5a1c1999
      setLogsPerPage(nextValue);
      setOpenAILogsPage(1);
      setFirebaseLogsPage(1);
      updateSettings({ integrationLogsPageSize: nextValue });
    },
<<<<<<< HEAD
    [logsPerPage, updateSettings]
=======
    [updateSettings]
>>>>>>> 5a1c1999
  );

  const logsSignature = useMemo(() => JSON.stringify(logsState), [logsState]);
  const firebaseConfigSignature = useMemo(
    () => (settingsFirebaseConfig ? JSON.stringify(settingsFirebaseConfig) : null),
    [settingsFirebaseConfig]
  );

  useEffect(() => {
    if (!settingsFirebaseConfig || !validateFirebaseConfig(settingsFirebaseConfig)) {
      lastSyncedLogsSignatureRef.current = null;
      return;
    }

    const signature = `${firebaseConfigSignature ?? ''}|${logsSignature}`;
    if (lastSyncedLogsSignatureRef.current === signature || isSyncingLogsRef.current) {
      return;
    }

    isSyncingLogsRef.current = true;

    (async () => {
      try {
        const { persistAllIntegrationLogsToFirebase } = await import('../services/integrationLogs');
        await persistAllIntegrationLogsToFirebase(settingsFirebaseConfig, logsState);
        lastSyncedLogsSignatureRef.current = signature;
      } catch (error) {
        console.error('Não foi possível sincronizar logs existentes com o Firebase.', error);
      } finally {
        isSyncingLogsRef.current = false;
      }
    })();
  }, [firebaseConfigSignature, logsSignature, logsState, settingsFirebaseConfig]);

  const formatLogTimestamp = useMemo(
    () =>
      new Intl.DateTimeFormat('pt-PT', {
        hour: '2-digit',
        minute: '2-digit',
        second: '2-digit'
      }),
    []
  );

  const handleExportLogs = useCallback(() => {
    if (typeof window === 'undefined' || typeof document === 'undefined') {
      return;
    }

    const exportLines: string[] = [];
    const formatEntry = (entry: { timestamp: number; message: string }) => {
      const timestamp = new Date(entry.timestamp).toISOString();
      return `[${timestamp}] ${entry.message}`;
    };

    exportLines.push('# Logs de integrações');
    exportLines.push('');
    exportLines.push('## OpenAI');
    if (openAILogs.length === 0) {
      exportLines.push('Sem eventos registados.');
    } else {
      exportLines.push(...openAILogs.map((entry) => formatEntry(entry)));
    }
    exportLines.push('');
    exportLines.push('## Firebase');
    if (firebaseLogs.length === 0) {
      exportLines.push('Sem eventos registados.');
    } else {
      exportLines.push(...firebaseLogs.map((entry) => formatEntry(entry)));
    }

    const blob = new Blob([exportLines.join('\n')], {
      type: 'text/plain;charset=utf-8'
    });
    const url = URL.createObjectURL(blob);
    const link = document.createElement('a');
    link.href = url;
    const timestamp = new Date().toISOString().replace(/[:.]/g, '-');
    link.download = `ai-budget-integration-logs-${timestamp}.txt`;
    document.body.appendChild(link);
    link.click();
    document.body.removeChild(link);
    window.setTimeout(() => URL.revokeObjectURL(url), 1000);
  }, [firebaseLogs, openAILogs]);

  async function handleSubmit(event: FormEvent<HTMLFormElement>) {
    event.preventDefault();
    try {
      const normalizedConfig = firebaseConfig.trim();
      const parsed = normalizedConfig
        ? (JSON.parse(normalizedConfig) as Record<string, unknown>)
        : undefined;
      if (parsed && looksLikeServiceAccountConfig(parsed)) {
        logFirebaseEvent('Configuração detectada como Service Account — requer configuração Web do Firebase.');
        setFeedback(
          'O JSON fornecido parece ser uma credencial de Service Account. Obtenha a configuração Web do Firebase (apiKey, authDomain, projectId, …) na consola do Firebase.'
        );
        return;
      }
      if (parsed && !validateFirebaseConfig(parsed)) {
        logFirebaseEvent('Configuração Firebase incompleta: campos obrigatórios em falta.');
        setFeedback('Configuração Firebase incompleta.');
        return;
      }
      let firebaseSettings: typeof settings.firebaseConfig;
      if (firebaseConfig.trim()) {
        logFirebaseEvent('A validar configuração Firebase fornecida…');
      }
      if (parsed && validateFirebaseConfig(parsed)) {
        firebaseSettings = parsed;
        await initializeFirebase(firebaseSettings);
        logFirebaseEvent('Ligação ao Firebase inicializada com sucesso.');
      } else {
        firebaseSettings = undefined;
        await resetFirebase();
        if (parsed) {
          logFirebaseEvent('Configuração Firebase inválida: faltam campos obrigatórios.');
        } else {
          logFirebaseEvent('Configuração Firebase removida.');
        }
      }
      const normalizedBaseUrl = openAIBaseUrl.trim();
      const normalizedModel = openAIModel.trim();

      updateSettings({
        openAIApiKey: apiKey || undefined,
        openAIBaseUrl:
          normalizedBaseUrl && normalizedBaseUrl !== DEFAULT_OPENAI_BASE_URL ? normalizedBaseUrl : undefined,
        openAIModel: normalizedModel && normalizedModel !== DEFAULT_OPENAI_MODEL ? normalizedModel : undefined,
        autoDetectFixedExpenses: autoDetect,
        firebaseConfig: firebaseSettings,
        integrationLogsPageSize: logsPerPage
      });
      setOpenAIBaseUrl(normalizedBaseUrl || DEFAULT_OPENAI_BASE_URL);
      setOpenAIModel(normalizedModel || DEFAULT_OPENAI_MODEL);
      setFirebaseConfig(firebaseSettings ? JSON.stringify(firebaseSettings, null, 2) : '');
      setFeedback(
        firebaseSettings
          ? 'Definições guardadas e ligação ao Firebase estabelecida.'
          : 'Definições guardadas. Configuração Firebase removida.'
      );
    } catch (error) {
      console.error(error);
      if (error instanceof SyntaxError) {
        setFeedback('JSON inválido. Verifique a configuração do Firebase.');
        logFirebaseEvent('JSON inválido fornecido. Falha ao analisar a configuração do Firebase.');
        return;
      }
      const message = error instanceof Error ? error.message : 'Motivo desconhecido';
      setFeedback(`Não foi possível guardar as definições: ${message}`);
      logFirebaseEvent(`Erro ao guardar as definições: ${message}`);
    }
  }

  async function handleTestOpenAI() {
    if (!apiKey) {
      setOpenAITestFeedback('Insira uma chave da OpenAI antes de testar a ligação.');
      logOpenAIEvent('Teste cancelado: chave da OpenAI em falta.');
      return;
    }

    setIsTestingOpenAI(true);
    setOpenAITestFeedback('A validar ligação à OpenAI…');
    setOpenAIBalance(null);
    logOpenAIEvent('A validar ligação à OpenAI…');
    try {
      const result = await validateOpenAIConnection(
        {
          apiKey,
          baseUrl: openAIBaseUrl,
          model: openAIModel
        },
        undefined
      );
      if (result.success) {
        const messageParts = [`Ligação válida (modelo ${result.model}).`];
        if (typeof result.latencyMs === 'number') {
          messageParts.push(`Latência aproximada: ${result.latencyMs}ms.`);
        }
        if (result.balance) {
          setOpenAIBalance(result.balance);
          const currency = (result.balance.currency || 'USD').toUpperCase();
          const formattedAvailable = (() => {
            try {
              return new Intl.NumberFormat('pt-PT', {
                style: 'currency',
                currency
              }).format(result.balance!.totalAvailable);
            } catch {
              return `${result.balance!.totalAvailable.toFixed(2)} ${currency}`;
            }
          })();
          messageParts.push(`Saldo disponível: ${formattedAvailable}.`);
        }
        setOpenAITestFeedback(messageParts.join(' '));
        logOpenAIEvent(`Ligação validada com sucesso. Modelo: ${result.model}.`);
      } else {
        setOpenAITestFeedback(result.message);
        setOpenAIBalance(null);
        logOpenAIEvent(`Falha na validação da ligação: ${result.message}`);
      }
    } catch (error) {
      const message = error instanceof Error ? error.message : 'Erro desconhecido ao contactar a OpenAI.';
      setOpenAITestFeedback(`Falha ao validar ligação: ${message}`);
      setOpenAIBalance(null);
      logOpenAIEvent(`Erro ao contactar a OpenAI: ${message}`);
    } finally {
      setIsTestingOpenAI(false);
    }
  }

  async function handleTestFirebase() {
    const trimmedConfig = firebaseConfig.trim();
    if (!trimmedConfig) {
      setFirebaseTestFeedback('Insira a configuração Firebase em JSON antes de testar a ligação.');
      logFirebaseEvent('Teste cancelado: configuração Firebase em falta.');
      return;
    }

    setIsTestingFirebase(true);
    setFirebaseTestFeedback('A validar ligação ao Firebase…');
    logFirebaseEvent('A validar ligação ao Firebase…');

    try {
      const parsedConfig = JSON.parse(trimmedConfig) as Partial<FirebaseConfig>;
      if (looksLikeServiceAccountConfig(parsedConfig)) {
        setFirebaseTestFeedback(
          'O JSON fornecido parece ser uma credencial de Service Account. Obtenha a configuração Web do Firebase (apiKey, authDomain, projectId, …) na consola do Firebase.'
        );
        logFirebaseEvent('Teste cancelado: configuração detectada como Service Account — requer configuração Web do Firebase.');
        return;
      }

      if (!validateFirebaseConfig(parsedConfig)) {
        setFirebaseTestFeedback('Configuração Firebase incompleta. Confirme se todos os campos obrigatórios estão presentes.');
        logFirebaseEvent('Teste falhou: configuração Firebase incompleta.');
        return;
      }

      const start = typeof performance !== 'undefined' ? performance.now() : Date.now();
      await initializeFirebase(parsedConfig);
      const end = typeof performance !== 'undefined' ? performance.now() : Date.now();
      const latency = Math.round(end - start);

      const successMessage = latency > 0
        ? `Ligação ao Firebase validada com sucesso. Latência aproximada: ${latency}ms.`
        : 'Ligação ao Firebase validada com sucesso.';
      setFirebaseTestFeedback(successMessage);
      logFirebaseEvent('Ligação ao Firebase validada com sucesso.');
    } catch (error) {
      if (error instanceof SyntaxError) {
        setFirebaseTestFeedback('JSON inválido. Verifique a configuração do Firebase.');
        logFirebaseEvent('Teste falhou: JSON inválido fornecido para a configuração Firebase.');
        return;
      }
      const message = error instanceof Error ? error.message : 'Erro desconhecido ao contactar o Firebase.';
      setFirebaseTestFeedback(`Falha ao validar ligação: ${message}`);
      logFirebaseEvent(`Erro ao validar a ligação Firebase: ${message}`);
    } finally {
      setIsTestingFirebase(false);
    }
  }

  return (
    <motion.section
      initial={{ opacity: 0, y: 20 }}
      animate={{ opacity: 1, y: 0 }}
      transition={{ duration: 0.35, ease: 'easeOut' }}
      className="space-y-8"
    >
      <header className="space-y-2">
        <h1 className="text-3xl font-semibold tracking-tight text-slate-900 sm:text-4xl">Definições</h1>
        <p className="max-w-2xl text-sm text-slate-500 sm:text-base">
          Configure as integrações e preferências da app.
        </p>
      </header>
      <motion.form
        onSubmit={handleSubmit}
        initial={{ opacity: 0, y: 20 }}
        animate={{ opacity: 1, y: 0 }}
        transition={{ delay: 0.1, duration: 0.35, ease: 'easeOut' }}
        className="space-y-6 rounded-3xl border border-slate-200 bg-white p-6 shadow-sm"
      >
        <div className="grid gap-4 md:grid-cols-2">
          <div className="space-y-4 rounded-2xl border border-slate-200 bg-slate-50/70 p-4 shadow-sm">
            <p className="text-xs font-semibold uppercase tracking-wide text-slate-500">OpenAI</p>
            <label className="block space-y-2 text-sm text-slate-600">
              <span className="text-xs uppercase tracking-wide text-slate-400">Chave API OpenAI</span>
              <input
                type="password"
                placeholder="sk-..."
                value={apiKey}
                onChange={(event) => setApiKey(event.target.value)}
                className="w-full rounded-2xl border border-slate-200 bg-white px-4 py-3 text-sm text-slate-900 shadow-sm placeholder:text-slate-400 focus:border-slate-900 focus:ring-slate-900/10"
              />
            </label>
            <label className="block space-y-2 text-sm text-slate-600">
              <span className="text-xs uppercase tracking-wide text-slate-400">Endpoint (opcional)</span>
              <input
                type="url"
                placeholder={DEFAULT_OPENAI_BASE_URL}
                value={openAIBaseUrl}
                onChange={(event) => setOpenAIBaseUrl(event.target.value)}
                className="w-full rounded-2xl border border-slate-200 bg-white px-4 py-3 text-sm text-slate-900 shadow-sm placeholder:text-slate-400 focus:border-slate-900 focus:ring-slate-900/10"
              />
            </label>
            <label className="block space-y-2 text-sm text-slate-600">
              <span className="text-xs uppercase tracking-wide text-slate-400">Modelo</span>
              <div className="flex flex-col gap-2 sm:flex-row sm:items-center">
                <select
                  value={openAIModel}
                  onChange={(event) => setOpenAIModel(event.target.value)}
                  disabled={isLoadingOpenAIModels || (!hasOpenAIApiKey && availableOpenAIModels.length === 0)}
                  className="w-full rounded-2xl border border-slate-200 bg-white px-4 py-3 text-sm text-slate-900 shadow-sm focus:border-slate-900 focus:ring-slate-900/10 disabled:cursor-not-allowed disabled:bg-slate-100"
                >
                  {openAIModelOptions.map((option) => (
                    <option key={option.value} value={option.value}>
                      {option.label}
                    </option>
                  ))}
                </select>
                <button
                  type="button"
                  onClick={handleRefreshOpenAIModels}
                  disabled={!hasOpenAIApiKey || isLoadingOpenAIModels}
                  className="inline-flex items-center justify-center rounded-2xl border border-slate-300 bg-white px-3 py-2 text-xs font-semibold uppercase tracking-wide text-slate-600 shadow-sm transition hover:border-slate-400 hover:text-slate-900 disabled:cursor-not-allowed disabled:opacity-60 focus-visible:outline focus-visible:outline-2 focus-visible:outline-offset-2 focus-visible:outline-slate-900"
                >
                  {isLoadingOpenAIModels ? 'A carregar…' : 'Atualizar'}
                </button>
              </div>
              {!hasOpenAIApiKey && (
                <p className="text-xs text-slate-400">
                  Insira a chave da OpenAI para carregar modelos disponíveis automaticamente.
                </p>
              )}
              {openAIModelsError && (
                <p className="text-xs text-amber-600">{openAIModelsError}</p>
              )}
            </label>
            <button
              type="button"
              onClick={handleTestOpenAI}
              disabled={isTestingOpenAI}
              className="inline-flex w-full items-center justify-center gap-2 rounded-2xl border border-slate-300 bg-white px-4 py-2 text-sm font-medium text-slate-700 shadow-sm transition hover:border-slate-400 hover:text-slate-900 focus-visible:outline focus-visible:outline-2 focus-visible:outline-offset-2 focus-visible:outline-slate-900 md:w-auto"
            >
              {isTestingOpenAI ? 'A validar…' : 'Testar ligação OpenAI'}
            </button>
            <AnimatePresence>
              {openAITestFeedback && (
                <motion.p
                  key={openAITestFeedback}
                  initial={{ opacity: 0, y: -6 }}
                  animate={{ opacity: 1, y: 0 }}
                  exit={{ opacity: 0, y: -6 }}
                  transition={{ duration: 0.25 }}
                  className="rounded-2xl border border-slate-200 bg-white px-4 py-3 text-xs text-slate-600 shadow-sm"
                >
                  {openAITestFeedback}
                </motion.p>
              )}
            </AnimatePresence>
            <AnimatePresence>
              {formattedOpenAIBalance && (
                <motion.div
                  key={`openai-balance-${formattedOpenAIBalance.available}-${formattedOpenAIBalance.used}`}
                  initial={{ opacity: 0, y: -6 }}
                  animate={{ opacity: 1, y: 0 }}
                  exit={{ opacity: 0, y: -6 }}
                  transition={{ duration: 0.25 }}
                  className="rounded-2xl border border-slate-200 bg-white px-4 py-3 text-xs text-slate-600 shadow-sm"
                >
                  <p>
                    Saldo disponível: <span className="font-semibold text-slate-700">{formattedOpenAIBalance.available}</span>
                  </p>
                  <p className="mt-1 text-[10px] uppercase tracking-wide text-slate-400">
                    Limite: {formattedOpenAIBalance.granted} • Utilizado: {formattedOpenAIBalance.used}
                    {formattedOpenAIBalance.expiry
                      ? ` • Expira a ${formattedOpenAIBalance.expiry}`
                      : ''}
                  </p>
                </motion.div>
              )}
            </AnimatePresence>
          </div>
          <div className="space-y-4 rounded-2xl border border-slate-200 bg-slate-50/70 p-4 shadow-sm">
            <p className="text-xs font-semibold uppercase tracking-wide text-slate-500">Preferências</p>
            <label className="flex items-center gap-3 rounded-2xl border border-slate-200 bg-white px-4 py-3 text-sm text-slate-600 shadow-sm">
              <input
                type="checkbox"
                checked={autoDetect}
                onChange={(event) => setAutoDetect(event.target.checked)}
                className="h-4 w-4 rounded border-slate-300 text-slate-900 focus:ring-slate-900/30"
              />
              Detectar automaticamente despesas fixas
            </label>
          </div>
        </div>
        <label className="block space-y-2 text-sm text-slate-600">
          <span className="text-xs uppercase tracking-wide text-slate-400">Configuração Firebase (JSON)</span>
          <textarea
            rows={6}
            value={firebaseConfig}
            onChange={(event) => setFirebaseConfig(event.target.value)}
            className="w-full rounded-2xl border border-slate-200 bg-white px-4 py-3 text-sm text-slate-900 shadow-sm placeholder:text-slate-400 focus:border-slate-900 focus:ring-slate-900/10"
          />
        </label>
        <div className="space-y-3">
          <button
            type="button"
            onClick={handleTestFirebase}
            disabled={isTestingFirebase}
            className="inline-flex w-full items-center justify-center gap-2 rounded-2xl border border-slate-300 bg-white px-4 py-2 text-sm font-medium text-slate-700 shadow-sm transition hover:border-slate-400 hover:text-slate-900 focus-visible:outline focus-visible:outline-2 focus-visible:outline-offset-2 focus-visible:outline-slate-900 sm:w-auto"
          >
            {isTestingFirebase ? 'A validar…' : 'Testar ligação Firebase'}
          </button>
          <AnimatePresence>
            {firebaseTestFeedback && (
              <motion.p
                key={firebaseTestFeedback}
                initial={{ opacity: 0, y: -6 }}
                animate={{ opacity: 1, y: 0 }}
                exit={{ opacity: 0, y: -6 }}
                transition={{ duration: 0.25 }}
                className="rounded-2xl border border-slate-200 bg-white px-4 py-3 text-xs text-slate-600 shadow-sm"
              >
                {firebaseTestFeedback}
              </motion.p>
            )}
          </AnimatePresence>
        </div>
        <button
          type="submit"
          className="inline-flex w-full items-center justify-center gap-2 rounded-2xl bg-slate-900 px-4 py-3 text-sm font-semibold text-white shadow-sm transition hover:bg-slate-800 focus-visible:outline focus-visible:outline-2 focus-visible:outline-offset-2 focus-visible:outline-slate-900 sm:w-auto sm:px-6"
        >
          Guardar
        </button>
        <AnimatePresence>
          {feedback && (
            <motion.p
              key={feedback}
              initial={{ opacity: 0, y: -8 }}
              animate={{ opacity: 1, y: 0 }}
              exit={{ opacity: 0, y: -8 }}
              transition={{ duration: 0.25 }}
              className="rounded-2xl border border-slate-200 bg-slate-50 px-4 py-3 text-sm text-slate-600 shadow-sm"
            >
              {feedback}
            </motion.p>
          )}
        </AnimatePresence>
      </motion.form>
      <motion.section
        initial={{ opacity: 0, y: 20 }}
        animate={{ opacity: 1, y: 0 }}
        transition={{ delay: 0.15, duration: 0.35, ease: 'easeOut' }}
        className="space-y-4 rounded-3xl border border-slate-200 bg-white p-6 shadow-sm"
      >
        <header className="flex flex-col gap-4 lg:flex-row lg:items-center lg:justify-between">
          <div className="space-y-1">
            <p className="text-xs font-semibold uppercase tracking-wide text-slate-500">Logs de ligação</p>
            <h2 className="text-lg font-semibold text-slate-900">Estado das integrações</h2>
            <p className="text-sm text-slate-500">Acompanhe o histórico recente de eventos das integrações com a OpenAI e o Firebase.</p>
          </div>
          <div className="flex flex-col gap-3 sm:flex-row sm:items-center sm:justify-end sm:gap-4">
            <label
              htmlFor={logsPerPageSelectId}
              className="flex flex-col gap-1 text-xs font-semibold uppercase tracking-wide text-slate-500 sm:flex-row sm:items-center sm:gap-3"
            >
              <span>Resultados por página</span>
              <select
                id={logsPerPageSelectId}
                value={logsPerPage}
                onChange={handleLogsPerPageChange}
                className="rounded-2xl border border-slate-300 bg-white px-3 py-2 text-sm font-medium text-slate-600 shadow-sm transition hover:border-slate-400 focus-visible:outline focus-visible:outline-2 focus-visible:outline-offset-2 focus-visible:outline-slate-900"
              >
                {logsPerPageOptions.map((option) => (
                  <option key={option} value={option}>
                    {option}
                  </option>
                ))}
              </select>
            </label>
            <button
              type="button"
              onClick={handleExportLogs}
              className="inline-flex items-center justify-center rounded-2xl border border-slate-300 bg-white px-4 py-2 text-xs font-medium uppercase tracking-wide text-slate-600 shadow-sm transition hover:border-slate-400 hover:text-slate-900 focus-visible:outline focus-visible:outline-2 focus-visible:outline-offset-2 focus-visible:outline-slate-900"
            >
              Exportar logs (.txt)
            </button>
          </div>
        </header>
        <div className="grid gap-4 md:grid-cols-2">
          <div className="space-y-3 rounded-2xl border border-slate-200 bg-slate-50/70 p-4 shadow-sm">
            <div className="flex items-center justify-between">
              <p className="text-xs font-semibold uppercase tracking-wide text-slate-500">OpenAI</p>
              <span className="text-[10px] uppercase tracking-wide text-slate-400">
                {openAILogsTotal === 0 ? 'Sem eventos registados' : `Total de ${openAILogsTotal} eventos`}
              </span>
            </div>
            <ul className="space-y-2 text-sm text-slate-600">
              {openAILogsTotal === 0 ? (
                <li className="rounded-2xl border border-slate-200 bg-white px-4 py-3 text-xs text-slate-400 shadow-sm">
                  Sem eventos registados.
                </li>
              ) : (
                paginatedOpenAILogs.map((entry) => (
                  <li
                    key={`${entry.timestamp}-${entry.message}`}
                    className="rounded-2xl border border-slate-200 bg-white px-4 py-3 text-xs text-slate-500 shadow-sm"
                  >
                    <span className="font-mono text-[10px] uppercase tracking-wide text-slate-400">
                      {formatLogTimestamp.format(entry.timestamp)}
                    </span>
                    <br />
                    {entry.message}
                  </li>
                ))
              )}
            </ul>
            {openAILogsTotal > 0 && (
              <div className="flex flex-col gap-2 pt-1 text-[10px] uppercase tracking-wide text-slate-400 sm:flex-row sm:items-center sm:justify-between">
                <span>
<<<<<<< HEAD
                  Mostrando {openAILogsRangeStart}–{openAILogsRangeEnd} de {openAILogsTotal} (página {openAILogsCurrentPage} de {openAILogsTotalPages})
=======
                  Mostrando {openAILogsRangeStart}–{openAILogsRangeEnd} de {openAILogsTotal} (página {openAILogsPage} de {openAILogsTotalPages})
>>>>>>> 5a1c1999
                </span>
                {shouldShowOpenAILogsPagination && (
                  <div className="flex items-center gap-2">
                    <button
                      type="button"
<<<<<<< HEAD
                      onClick={handleOpenAIPreviousPage}
                      disabled={openAILogsCurrentPage === 1}
=======
                      onClick={() => setOpenAILogsPage((current) => Math.max(1, current - 1))}
                      disabled={openAILogsPage === 1}
>>>>>>> 5a1c1999
                      className="inline-flex items-center justify-center rounded-full border border-slate-300 bg-white px-3 py-1 text-[10px] font-semibold uppercase tracking-wide text-slate-500 shadow-sm transition hover:border-slate-400 hover:text-slate-700 disabled:cursor-not-allowed disabled:opacity-50"
                    >
                      Anterior
                    </button>
                    <button
                      type="button"
<<<<<<< HEAD
                      onClick={handleOpenAINextPage}
                      disabled={openAILogsCurrentPage === openAILogsTotalPages}
=======
                      onClick={() =>
                        setOpenAILogsPage((current) => Math.min(openAILogsTotalPages, current + 1))
                      }
                      disabled={openAILogsPage === openAILogsTotalPages}
>>>>>>> 5a1c1999
                      className="inline-flex items-center justify-center rounded-full border border-slate-300 bg-white px-3 py-1 text-[10px] font-semibold uppercase tracking-wide text-slate-500 shadow-sm transition hover:border-slate-400 hover:text-slate-700 disabled:cursor-not-allowed disabled:opacity-50"
                    >
                      Seguinte
                    </button>
                  </div>
                )}
              </div>
            )}
          </div>
          <div className="space-y-3 rounded-2xl border border-slate-200 bg-slate-50/70 p-4 shadow-sm">
            <div className="flex items-center justify-between">
              <p className="text-xs font-semibold uppercase tracking-wide text-slate-500">Firebase</p>
              <span className="text-[10px] uppercase tracking-wide text-slate-400">
                {firebaseLogsTotal === 0 ? 'Sem eventos registados' : `Total de ${firebaseLogsTotal} eventos`}
              </span>
            </div>
            <ul className="space-y-2 text-sm text-slate-600">
              {firebaseLogsTotal === 0 ? (
                <li className="rounded-2xl border border-slate-200 bg-white px-4 py-3 text-xs text-slate-400 shadow-sm">
                  Sem eventos registados.
                </li>
              ) : (
                paginatedFirebaseLogs.map((entry) => (
                  <li
                    key={`${entry.timestamp}-${entry.message}`}
                    className="rounded-2xl border border-slate-200 bg-white px-4 py-3 text-xs text-slate-500 shadow-sm"
                  >
                    <span className="font-mono text-[10px] uppercase tracking-wide text-slate-400">
                      {formatLogTimestamp.format(entry.timestamp)}
                    </span>
                    <br />
                    {entry.message}
                  </li>
                ))
              )}
            </ul>
            {firebaseLogsTotal > 0 && (
              <div className="flex flex-col gap-2 pt-1 text-[10px] uppercase tracking-wide text-slate-400 sm:flex-row sm:items-center sm:justify-between">
                <span>
<<<<<<< HEAD
                  Mostrando {firebaseLogsRangeStart}–{firebaseLogsRangeEnd} de {firebaseLogsTotal} (página {firebaseLogsCurrentPage} de {firebaseLogsTotalPages})
=======
                  Mostrando {firebaseLogsRangeStart}–{firebaseLogsRangeEnd} de {firebaseLogsTotal} (página {firebaseLogsPage} de {firebaseLogsTotalPages})
>>>>>>> 5a1c1999
                </span>
                {shouldShowFirebaseLogsPagination && (
                  <div className="flex items-center gap-2">
                    <button
                      type="button"
<<<<<<< HEAD
                      onClick={handleFirebasePreviousPage}
                      disabled={firebaseLogsCurrentPage === 1}
=======
                      onClick={() => setFirebaseLogsPage((current) => Math.max(1, current - 1))}
                      disabled={firebaseLogsPage === 1}
>>>>>>> 5a1c1999
                      className="inline-flex items-center justify-center rounded-full border border-slate-300 bg-white px-3 py-1 text-[10px] font-semibold uppercase tracking-wide text-slate-500 shadow-sm transition hover:border-slate-400 hover:text-slate-700 disabled:cursor-not-allowed disabled:opacity-50"
                    >
                      Anterior
                    </button>
                    <button
                      type="button"
<<<<<<< HEAD
                      onClick={handleFirebaseNextPage}
                      disabled={firebaseLogsCurrentPage === firebaseLogsTotalPages}
=======
                      onClick={() =>
                        setFirebaseLogsPage((current) => Math.min(firebaseLogsTotalPages, current + 1))
                      }
                      disabled={firebaseLogsPage === firebaseLogsTotalPages}
>>>>>>> 5a1c1999
                      className="inline-flex items-center justify-center rounded-full border border-slate-300 bg-white px-3 py-1 text-[10px] font-semibold uppercase tracking-wide text-slate-500 shadow-sm transition hover:border-slate-400 hover:text-slate-700 disabled:cursor-not-allowed disabled:opacity-50"
                    >
                      Seguinte
                    </button>
                  </div>
                )}
              </div>
            )}
          </div>
        </div>
      </motion.section>
    </motion.section>
  );
}

export default SettingsPage;<|MERGE_RESOLUTION|>--- conflicted
+++ resolved
@@ -14,10 +14,6 @@
   listOpenAIModels,
   validateOpenAIConnection
 } from '../services/openai';
-<<<<<<< HEAD
-=======
-import type { OpenAIBalanceInfo, OpenAIModelSummary } from '../services/openai';
->>>>>>> 5a1c1999
 import {
   getIntegrationLogs,
   logFirebaseEvent,
@@ -29,7 +25,6 @@
   DEFAULT_INTEGRATION_LOGS_PAGE_SIZE,
   MAX_INTEGRATION_LOGS
 } from '../types/integrationLogs';
-<<<<<<< HEAD
 
 const MIN_INTEGRATION_LOGS_PAGE_SIZE = 1;
 
@@ -82,8 +77,6 @@
     hasMultiplePages: totalItems > pageSize
   };
 }
-=======
->>>>>>> 5a1c1999
 
 function SettingsPage() {
   const settings = useAppState((state) => state.settings);
@@ -105,13 +98,8 @@
   const [isTestingOpenAI, setIsTestingOpenAI] = useState(false);
   const [isTestingFirebase, setIsTestingFirebase] = useState(false);
   const [logsState, setLogsState] = useState<IntegrationLogsState>(() => getIntegrationLogs());
-<<<<<<< HEAD
   const [logsPerPage, setLogsPerPage] = useState(() =>
     normaliseLogsPerPage(settings.integrationLogsPageSize)
-=======
-  const [logsPerPage, setLogsPerPage] = useState(
-    settings.integrationLogsPageSize || DEFAULT_INTEGRATION_LOGS_PAGE_SIZE
->>>>>>> 5a1c1999
   );
   const [openAILogsPage, setOpenAILogsPage] = useState(1);
   const [firebaseLogsPage, setFirebaseLogsPage] = useState(1);
@@ -128,7 +116,6 @@
   }, []);
 
   useEffect(() => {
-<<<<<<< HEAD
     setLogsPerPage(normaliseLogsPerPage(settings.integrationLogsPageSize));
   }, [settings.integrationLogsPageSize]);
 
@@ -149,25 +136,12 @@
     unique.sort((a, b) => a - b);
     return unique;
   }, [logsPerPage]);
-=======
-    setLogsPerPage(settings.integrationLogsPageSize || DEFAULT_INTEGRATION_LOGS_PAGE_SIZE);
-  }, [settings.integrationLogsPageSize]);
-
-  const logsPerPageOptions = useMemo(() => {
-    const baseOptions = [5, 10, 15, 20, DEFAULT_INTEGRATION_LOGS_PAGE_SIZE, MAX_INTEGRATION_LOGS];
-    const filtered = baseOptions.filter((value) => value > 0 && value <= MAX_INTEGRATION_LOGS);
-    const unique = Array.from(new Set(filtered));
-    unique.sort((a, b) => a - b);
-    return unique;
-  }, []);
->>>>>>> 5a1c1999
 
   const logsPerPageSelectId = 'integration-logs-page-size';
 
   const sortedOpenAILogs = useMemo(() => openAILogs.slice().reverse(), [openAILogs]);
   const sortedFirebaseLogs = useMemo(() => firebaseLogs.slice().reverse(), [firebaseLogs]);
 
-<<<<<<< HEAD
   const openAIPagination = useMemo(
     () => paginateLogs(sortedOpenAILogs, logsPerPage, openAILogsPage),
     [logsPerPage, openAILogsPage, sortedOpenAILogs]
@@ -189,25 +163,12 @@
       setFirebaseLogsPage(firebasePagination.page);
     }
   }, [firebaseLogsPage, firebasePagination.page]);
-=======
-  const openAILogsTotalPages = Math.max(1, Math.ceil(sortedOpenAILogs.length / logsPerPage));
-  const firebaseLogsTotalPages = Math.max(1, Math.ceil(sortedFirebaseLogs.length / logsPerPage));
-
-  useEffect(() => {
-    setOpenAILogsPage((current) => Math.min(current, openAILogsTotalPages));
-  }, [openAILogsTotalPages]);
-
-  useEffect(() => {
-    setFirebaseLogsPage((current) => Math.min(current, firebaseLogsTotalPages));
-  }, [firebaseLogsTotalPages]);
->>>>>>> 5a1c1999
 
   useEffect(() => {
     setOpenAILogsPage(1);
     setFirebaseLogsPage(1);
   }, [logsPerPage]);
 
-<<<<<<< HEAD
   const {
     items: paginatedOpenAILogs,
     totalItems: openAILogsTotal,
@@ -274,171 +235,12 @@
       const nextValue = normaliseLogsPerPage(
         Number.isFinite(parsedValue) ? parsedValue : logsPerPage
       );
-=======
-  const paginatedOpenAILogs = useMemo(() => {
-    const start = (openAILogsPage - 1) * logsPerPage;
-    return sortedOpenAILogs.slice(start, start + logsPerPage);
-  }, [logsPerPage, openAILogsPage, sortedOpenAILogs]);
-
-  const paginatedFirebaseLogs = useMemo(() => {
-    const start = (firebaseLogsPage - 1) * logsPerPage;
-    return sortedFirebaseLogs.slice(start, start + logsPerPage);
-  }, [firebaseLogsPage, logsPerPage, sortedFirebaseLogs]);
-
-  const openAILogsTotal = sortedOpenAILogs.length;
-  const firebaseLogsTotal = sortedFirebaseLogs.length;
-
-  const openAILogsRangeStart = openAILogsTotal === 0 ? 0 : (openAILogsPage - 1) * logsPerPage + 1;
-  const openAILogsRangeEnd =
-    openAILogsTotal === 0 ? 0 : Math.min(openAILogsRangeStart + paginatedOpenAILogs.length - 1, openAILogsTotal);
-
-  const firebaseLogsRangeStart = firebaseLogsTotal === 0 ? 0 : (firebaseLogsPage - 1) * logsPerPage + 1;
-  const firebaseLogsRangeEnd =
-    firebaseLogsTotal === 0 ? 0 : Math.min(firebaseLogsRangeStart + paginatedFirebaseLogs.length - 1, firebaseLogsTotal);
-
-  const shouldShowOpenAILogsPagination = openAILogsTotal > logsPerPage;
-  const shouldShowFirebaseLogsPagination = firebaseLogsTotal > logsPerPage;
-
-  const loadOpenAIModels = useCallback(
-    async (abortSignal?: AbortSignal) => {
-      const trimmedKey = apiKey.trim();
-      if (!trimmedKey) {
-        setAvailableOpenAIModels([]);
-        setOpenAIModelsError(null);
-        setIsLoadingOpenAIModels(false);
-        return;
-      }
-
-      setIsLoadingOpenAIModels(true);
-      setOpenAIModelsError(null);
-
-      try {
-        const models = await listOpenAIModels(
-          {
-            apiKey: trimmedKey,
-            baseUrl: openAIBaseUrl.trim() || undefined
-          },
-          abortSignal
-        );
-
-        if (abortSignal?.aborted) {
-          return;
-        }
-
-        setAvailableOpenAIModels(models);
-        setOpenAIModel((current) => {
-          if (current && models.some((model) => model.id === current)) {
-            return current;
-          }
-          const preferred =
-            models.find((model) => model.id === DEFAULT_OPENAI_MODEL) ?? models[0] ?? null;
-          return preferred ? preferred.id : current || DEFAULT_OPENAI_MODEL;
-        });
-      } catch (error) {
-        if (abortSignal?.aborted) {
-          return;
-        }
-        const message =
-          error instanceof Error ? error.message : 'Não foi possível carregar a lista de modelos.';
-        setOpenAIModelsError(message);
-        setAvailableOpenAIModels([]);
-      } finally {
-        if (!abortSignal?.aborted) {
-          setIsLoadingOpenAIModels(false);
-        }
-      }
-    },
-    [apiKey, openAIBaseUrl]
-  );
-
-  useEffect(() => {
-    const controller = new AbortController();
-    void loadOpenAIModels(controller.signal);
-    return () => {
-      controller.abort();
-    };
-  }, [loadOpenAIModels]);
-
-  useEffect(() => {
-    setOpenAIBalance(null);
-  }, [apiKey, openAIBaseUrl]);
-
-  const openAIModelOptions = useMemo(() => {
-    const options = availableOpenAIModels.map((model) => ({
-      value: model.id,
-      label: model.id
-    }));
-
-    if (openAIModel && !options.some((option) => option.value === openAIModel)) {
-      options.unshift({
-        value: openAIModel,
-        label: `${openAIModel} (personalizado)`
-      });
-    }
-
-    if (options.length === 0) {
-      options.push({ value: DEFAULT_OPENAI_MODEL, label: DEFAULT_OPENAI_MODEL });
-    }
-
-    return options;
-  }, [availableOpenAIModels, openAIModel]);
-
-  const formattedOpenAIBalance = useMemo(() => {
-    if (!openAIBalance) {
-      return null;
-    }
-    const currency = (openAIBalance.currency || 'USD').toUpperCase();
-    const formatAmount = (amount: number) => {
-      try {
-        return new Intl.NumberFormat('pt-PT', {
-          style: 'currency',
-          currency
-        }).format(amount);
-      } catch {
-        return `${amount.toFixed(2)} ${currency}`;
-      }
-    };
-
-    const available = formatAmount(openAIBalance.totalAvailable);
-    const granted = formatAmount(openAIBalance.totalGranted);
-    const used = formatAmount(openAIBalance.totalUsed);
-
-    const expiry =
-      typeof openAIBalance.expiresAt === 'number'
-        ? new Date(openAIBalance.expiresAt * 1000).toLocaleDateString('pt-PT')
-        : null;
-
-    return {
-      available,
-      granted,
-      used,
-      expiry
-    };
-  }, [openAIBalance]);
-
-  const handleRefreshOpenAIModels = useCallback(() => {
-    void loadOpenAIModels();
-  }, [loadOpenAIModels]);
-
-  const hasOpenAIApiKey = apiKey.trim().length > 0;
-
-  const handleLogsPerPageChange = useCallback(
-    (event: ChangeEvent<HTMLSelectElement>) => {
-      const nextValue = Number(event.target.value);
-      if (!Number.isInteger(nextValue) || nextValue <= 0) {
-        return;
-      }
->>>>>>> 5a1c1999
       setLogsPerPage(nextValue);
       setOpenAILogsPage(1);
       setFirebaseLogsPage(1);
       updateSettings({ integrationLogsPageSize: nextValue });
     },
-<<<<<<< HEAD
     [logsPerPage, updateSettings]
-=======
-    [updateSettings]
->>>>>>> 5a1c1999
   );
 
   const logsSignature = useMemo(() => JSON.stringify(logsState), [logsState]);
@@ -961,38 +763,22 @@
             {openAILogsTotal > 0 && (
               <div className="flex flex-col gap-2 pt-1 text-[10px] uppercase tracking-wide text-slate-400 sm:flex-row sm:items-center sm:justify-between">
                 <span>
-<<<<<<< HEAD
                   Mostrando {openAILogsRangeStart}–{openAILogsRangeEnd} de {openAILogsTotal} (página {openAILogsCurrentPage} de {openAILogsTotalPages})
-=======
-                  Mostrando {openAILogsRangeStart}–{openAILogsRangeEnd} de {openAILogsTotal} (página {openAILogsPage} de {openAILogsTotalPages})
->>>>>>> 5a1c1999
                 </span>
                 {shouldShowOpenAILogsPagination && (
                   <div className="flex items-center gap-2">
                     <button
                       type="button"
-<<<<<<< HEAD
                       onClick={handleOpenAIPreviousPage}
                       disabled={openAILogsCurrentPage === 1}
-=======
-                      onClick={() => setOpenAILogsPage((current) => Math.max(1, current - 1))}
-                      disabled={openAILogsPage === 1}
->>>>>>> 5a1c1999
                       className="inline-flex items-center justify-center rounded-full border border-slate-300 bg-white px-3 py-1 text-[10px] font-semibold uppercase tracking-wide text-slate-500 shadow-sm transition hover:border-slate-400 hover:text-slate-700 disabled:cursor-not-allowed disabled:opacity-50"
                     >
                       Anterior
                     </button>
                     <button
                       type="button"
-<<<<<<< HEAD
                       onClick={handleOpenAINextPage}
                       disabled={openAILogsCurrentPage === openAILogsTotalPages}
-=======
-                      onClick={() =>
-                        setOpenAILogsPage((current) => Math.min(openAILogsTotalPages, current + 1))
-                      }
-                      disabled={openAILogsPage === openAILogsTotalPages}
->>>>>>> 5a1c1999
                       className="inline-flex items-center justify-center rounded-full border border-slate-300 bg-white px-3 py-1 text-[10px] font-semibold uppercase tracking-wide text-slate-500 shadow-sm transition hover:border-slate-400 hover:text-slate-700 disabled:cursor-not-allowed disabled:opacity-50"
                     >
                       Seguinte
@@ -1032,38 +818,22 @@
             {firebaseLogsTotal > 0 && (
               <div className="flex flex-col gap-2 pt-1 text-[10px] uppercase tracking-wide text-slate-400 sm:flex-row sm:items-center sm:justify-between">
                 <span>
-<<<<<<< HEAD
                   Mostrando {firebaseLogsRangeStart}–{firebaseLogsRangeEnd} de {firebaseLogsTotal} (página {firebaseLogsCurrentPage} de {firebaseLogsTotalPages})
-=======
-                  Mostrando {firebaseLogsRangeStart}–{firebaseLogsRangeEnd} de {firebaseLogsTotal} (página {firebaseLogsPage} de {firebaseLogsTotalPages})
->>>>>>> 5a1c1999
                 </span>
                 {shouldShowFirebaseLogsPagination && (
                   <div className="flex items-center gap-2">
                     <button
                       type="button"
-<<<<<<< HEAD
                       onClick={handleFirebasePreviousPage}
                       disabled={firebaseLogsCurrentPage === 1}
-=======
-                      onClick={() => setFirebaseLogsPage((current) => Math.max(1, current - 1))}
-                      disabled={firebaseLogsPage === 1}
->>>>>>> 5a1c1999
                       className="inline-flex items-center justify-center rounded-full border border-slate-300 bg-white px-3 py-1 text-[10px] font-semibold uppercase tracking-wide text-slate-500 shadow-sm transition hover:border-slate-400 hover:text-slate-700 disabled:cursor-not-allowed disabled:opacity-50"
                     >
                       Anterior
                     </button>
                     <button
                       type="button"
-<<<<<<< HEAD
                       onClick={handleFirebaseNextPage}
                       disabled={firebaseLogsCurrentPage === firebaseLogsTotalPages}
-=======
-                      onClick={() =>
-                        setFirebaseLogsPage((current) => Math.min(firebaseLogsTotalPages, current + 1))
-                      }
-                      disabled={firebaseLogsPage === firebaseLogsTotalPages}
->>>>>>> 5a1c1999
                       className="inline-flex items-center justify-center rounded-full border border-slate-300 bg-white px-3 py-1 text-[10px] font-semibold uppercase tracking-wide text-slate-500 shadow-sm transition hover:border-slate-400 hover:text-slate-700 disabled:cursor-not-allowed disabled:opacity-50"
                     >
                       Seguinte
