--- conflicted
+++ resolved
@@ -1,8 +1,4 @@
-<<<<<<< HEAD
 import { ChangeEvent, FormEvent, useCallback, useEffect, useMemo, useRef, useState } from 'react';
-=======
-import { FormEvent, useCallback, useEffect, useMemo, useState } from 'react';
->>>>>>> 59b39479
 import { motion, AnimatePresence } from 'framer-motion';
 import { useAppState } from '../state/AppStateContext';
 import {
@@ -58,7 +54,6 @@
     });
   }, []);
 
-<<<<<<< HEAD
   useEffect(() => {
     setLogsPerPage(settings.integrationLogsPageSize || DEFAULT_INTEGRATION_LOGS_PAGE_SIZE);
   }, [settings.integrationLogsPageSize]);
@@ -161,8 +156,6 @@
     })();
   }, [firebaseConfigFromSettings, firebaseConfigSignature, logsSignature, logsState]);
 
-=======
->>>>>>> 59b39479
   const formatLogTimestamp = useMemo(
     () =>
       new Intl.DateTimeFormat('pt-PT', {
